--- conflicted
+++ resolved
@@ -2328,10 +2328,8 @@
 			exportedValue: cadence.NewArray([]cadence.Value{
 				malformedStruct1,
 			}),
-<<<<<<< HEAD
-			expectedInvalidEntryPointArgumentErrType: &InvalidValueTypeError{},
-=======
-			expectedErrType: &MalformedValueError{},
+			//expectedInvalidEntryPointArgumentErrType: &InvalidValueTypeError{},
+			expectedInvalidEntryPointArgumentErrType: &MalformedValueError{},
 		},
 		{
 			label:         "Constant-size array with too few elements",
@@ -2339,7 +2337,7 @@
 			exportedValue: cadence.NewArray([]cadence.Value{
 				cadence.NewInt(1),
 			}),
-			expectedErrType: &InvalidValueTypeError{},
+			expectedInvalidEntryPointArgumentErrType: &InvalidValueTypeError{},
 		},
 		{
 			label:         "Constant-size array with too many elements",
@@ -2349,8 +2347,7 @@
 				cadence.NewInt(2),
 				cadence.NewInt(3),
 			}),
-			expectedErrType: &InvalidValueTypeError{},
->>>>>>> 57c7254f
+			expectedInvalidEntryPointArgumentErrType: &InvalidValueTypeError{},
 		},
 		{
 			label:         "Nested array with mismatching element",

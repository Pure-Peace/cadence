--- conflicted
+++ resolved
@@ -558,40 +558,7 @@
 		}
 	}
 
-<<<<<<< HEAD
-	// NOTE: Below order is important!
-
-	switch {
-	case joinedTypeTag.ContainsAny(InvalidTypeTag):
-		return InvalidType
-	case joinedTypeTag.BelongsTo(SignedIntegerTypeTag):
-		return SignedIntegerType
-	case joinedTypeTag.BelongsTo(IntegerTypeTag):
-		return IntegerType
-	case joinedTypeTag.BelongsTo(SignedFixedPointTypeTag):
-		return SignedFixedPointType
-	case joinedTypeTag.BelongsTo(FixedPointTypeTag):
-		return FixedPointType
-	case joinedTypeTag.BelongsTo(SignedNumberTypeTag):
-		return SignedNumberType
-	case joinedTypeTag.BelongsTo(NumberTypeTag):
-		return NumberType
-	case joinedTypeTag.BelongsTo(CapabilityPathTypeTag):
-		return CapabilityPathType
-	case joinedTypeTag.BelongsTo(PathTypeTag):
-		return PathType
-	}
-
-	// At this point, all the types are heterogeneous.
-	// So the common supertype could only be one of:
-	//    - AnyStruct
-	//    - AnyResource
-	//    - None (if there are both structs and resources)
-
-	return commonSuperTypeOfHeterogeneousTypes(types)
-=======
 	return prevType
->>>>>>> 56f6e533
 }
 
 func commonSuperTypeOfHeterogeneousTypes(types []Type) Type {

/*
 * Cadence - The resource-oriented smart contract programming language
 *
 * Copyright 2019-2020 Dapper Labs, Inc.
 *
 * Licensed under the Apache License, Version 2.0 (the "License");
 * you may not use this file except in compliance with the License.
 * You may obtain a copy of the License at
 *
 *   http://www.apache.org/licenses/LICENSE-2.0
 *
 * Unless required by applicable law or agreed to in writing, software
 * distributed under the License is distributed on an "AS IS" BASIS,
 * WITHOUT WARRANTIES OR CONDITIONS OF ANY KIND, either express or implied.
 * See the License for the specific language governing permissions and
 * limitations under the License.
 */

package sema

import (
	"fmt"
	"testing"

	"github.com/stretchr/testify/assert"
	"github.com/stretchr/testify/require"

	"github.com/onflow/cadence/runtime/ast"
	"github.com/onflow/cadence/runtime/common"
	"github.com/onflow/cadence/runtime/parser2"
)

func TestConstantSizedType_String(t *testing.T) {

	t.Parallel()

	ty := &ConstantSizedType{
		Type: &VariableSizedType{Type: IntType},
		Size: 2,
	}

	assert.Equal(t,
		"[[Int]; 2]",
		ty.String(),
	)
}

func TestConstantSizedType_String_OfFunctionType(t *testing.T) {

	t.Parallel()

	ty := &ConstantSizedType{
		Type: &FunctionType{
			Parameters: []*Parameter{
				{
					TypeAnnotation: NewTypeAnnotation(Int8Type),
				},
			},
			ReturnTypeAnnotation: NewTypeAnnotation(
				Int16Type,
			),
		},
		Size: 2,
	}

	assert.Equal(t,
		"[((Int8): Int16); 2]",
		ty.String(),
	)
}

func TestVariableSizedType_String(t *testing.T) {

	t.Parallel()

	ty := &VariableSizedType{
		Type: &ConstantSizedType{
			Type: IntType,
			Size: 2,
		},
	}

	assert.Equal(t,
		"[[Int; 2]]",
		ty.String(),
	)
}

func TestVariableSizedType_String_OfFunctionType(t *testing.T) {

	t.Parallel()

	ty := &VariableSizedType{
		Type: &FunctionType{
			Parameters: []*Parameter{
				{
					TypeAnnotation: NewTypeAnnotation(Int8Type),
				},
			},
			ReturnTypeAnnotation: NewTypeAnnotation(
				Int16Type,
			),
		},
	}

	assert.Equal(t,
		"[((Int8): Int16)]",
		ty.String(),
	)
}

func TestIsResourceType_AnyStructNestedInArray(t *testing.T) {

	t.Parallel()

	ty := &VariableSizedType{
		Type: AnyStructType,
	}

	assert.False(t, ty.IsResourceType())
}

func TestIsResourceType_AnyResourceNestedInArray(t *testing.T) {

	t.Parallel()

	ty := &VariableSizedType{
		Type: AnyResourceType,
	}

	assert.True(t, ty.IsResourceType())
}

func TestIsResourceType_ResourceNestedInArray(t *testing.T) {

	t.Parallel()

	ty := &VariableSizedType{
		Type: &CompositeType{
			Kind: common.CompositeKindResource,
		},
	}

	assert.True(t, ty.IsResourceType())
}

func TestIsResourceType_ResourceNestedInDictionary(t *testing.T) {

	t.Parallel()

	ty := &DictionaryType{
		KeyType: StringType,
		ValueType: &VariableSizedType{
			Type: &CompositeType{
				Kind: common.CompositeKindResource,
			},
		},
	}

	assert.True(t, ty.IsResourceType())
}

func TestIsResourceType_StructNestedInDictionary(t *testing.T) {

	t.Parallel()

	ty := &DictionaryType{
		KeyType: StringType,
		ValueType: &VariableSizedType{
			Type: &CompositeType{
				Kind: common.CompositeKindStructure,
			},
		},
	}

	assert.False(t, ty.IsResourceType())
}

func TestRestrictedType_StringAndID(t *testing.T) {

	t.Parallel()

	t.Run("base type and restriction", func(t *testing.T) {

		t.Parallel()

		interfaceType := &InterfaceType{
			CompositeKind: common.CompositeKindResource,
			Identifier:    "I",
			Location:      common.StringLocation("b"),
		}

		ty := &RestrictedType{
			Type: &CompositeType{
				Kind:       common.CompositeKindResource,
				Identifier: "R",
				Location:   common.StringLocation("a"),
			},
			Restrictions: []*InterfaceType{interfaceType},
		}

		assert.Equal(t,
			"R{I}",
			ty.String(),
		)

		assert.Equal(t,
			TypeID("S.a.R{S.b.I}"),
			ty.ID(),
		)
	})

	t.Run("base type and restrictions", func(t *testing.T) {

		t.Parallel()

		i1 := &InterfaceType{
			CompositeKind: common.CompositeKindResource,
			Identifier:    "I1",
			Location:      common.StringLocation("b"),
		}

		i2 := &InterfaceType{
			CompositeKind: common.CompositeKindResource,
			Identifier:    "I2",
			Location:      common.StringLocation("c"),
		}

		ty := &RestrictedType{
			Type: &CompositeType{
				Kind:       common.CompositeKindResource,
				Identifier: "R",
				Location:   common.StringLocation("a"),
			},
			Restrictions: []*InterfaceType{i1, i2},
		}

		assert.Equal(t,
			ty.String(),
			"R{I1, I2}",
		)

		assert.Equal(t,
			TypeID("S.a.R{S.b.I1,S.c.I2}"),
			ty.ID(),
		)
	})

	t.Run("no restrictions", func(t *testing.T) {

		t.Parallel()

		ty := &RestrictedType{
			Type: &CompositeType{
				Kind:       common.CompositeKindResource,
				Identifier: "R",
				Location:   common.StringLocation("a"),
			},
		}

		assert.Equal(t,
			"R{}",
			ty.String(),
		)

		assert.Equal(t,
			TypeID("S.a.R{}"),
			ty.ID(),
		)
	})
}

func TestRestrictedType_Equals(t *testing.T) {

	t.Parallel()

	t.Run("same base type and more restrictions", func(t *testing.T) {

		t.Parallel()

		i1 := &InterfaceType{
			CompositeKind: common.CompositeKindResource,
			Identifier:    "I1",
			Location:      common.StringLocation("b"),
		}

		i2 := &InterfaceType{
			CompositeKind: common.CompositeKindResource,
			Identifier:    "I2",
			Location:      common.StringLocation("b"),
		}

		a := &RestrictedType{
			Type: &CompositeType{
				Kind:       common.CompositeKindResource,
				Identifier: "R",
				Location:   common.StringLocation("a"),
			},
			Restrictions: []*InterfaceType{i1},
		}

		b := &RestrictedType{
			Type: &CompositeType{
				Kind:       common.CompositeKindResource,
				Identifier: "R",
				Location:   common.StringLocation("a"),
			},
			Restrictions: []*InterfaceType{i1, i2},
		}

		assert.False(t, a.Equal(b))
	})

	t.Run("same base type and fewer restrictions", func(t *testing.T) {

		t.Parallel()

		i1 := &InterfaceType{
			CompositeKind: common.CompositeKindResource,
			Identifier:    "I1",
			Location:      common.StringLocation("b"),
		}

		i2 := &InterfaceType{
			CompositeKind: common.CompositeKindResource,
			Identifier:    "I2",
			Location:      common.StringLocation("b"),
		}

		a := &RestrictedType{
			Type: &CompositeType{
				Kind:       common.CompositeKindResource,
				Identifier: "R",
				Location:   common.StringLocation("a"),
			},
			Restrictions: []*InterfaceType{i1, i2},
		}

		b := &RestrictedType{
			Type: &CompositeType{
				Kind:       common.CompositeKindResource,
				Identifier: "R",
				Location:   common.StringLocation("a"),
			},
			Restrictions: []*InterfaceType{i1},
		}

		assert.False(t, a.Equal(b))
	})

	t.Run("same base type and same restrictions", func(t *testing.T) {

		t.Parallel()

		i1 := &InterfaceType{
			CompositeKind: common.CompositeKindResource,
			Identifier:    "I1",
			Location:      common.StringLocation("b"),
		}

		i2 := &InterfaceType{
			CompositeKind: common.CompositeKindResource,
			Identifier:    "I2",
			Location:      common.StringLocation("b"),
		}

		a := &RestrictedType{
			Type: &CompositeType{
				Kind:       common.CompositeKindResource,
				Identifier: "R",
				Location:   common.StringLocation("a"),
			},
			Restrictions: []*InterfaceType{i1, i2},
		}

		b := &RestrictedType{
			Type: &CompositeType{
				Kind:       common.CompositeKindResource,
				Identifier: "R",
				Location:   common.StringLocation("a"),
			},
			Restrictions: []*InterfaceType{i1, i2},
		}

		assert.True(t, a.Equal(b))
	})

	t.Run("different base type and same restrictions", func(t *testing.T) {

		t.Parallel()

		i1 := &InterfaceType{
			CompositeKind: common.CompositeKindResource,
			Identifier:    "I1",
			Location:      common.StringLocation("b"),
		}

		i2 := &InterfaceType{
			CompositeKind: common.CompositeKindResource,
			Identifier:    "I2",
			Location:      common.StringLocation("b"),
		}

		a := &RestrictedType{
			Type: &CompositeType{
				Kind:       common.CompositeKindResource,
				Identifier: "R1",
				Location:   common.StringLocation("a"),
			},
			Restrictions: []*InterfaceType{i1, i2},
		}

		b := &RestrictedType{
			Type: &CompositeType{
				Kind:       common.CompositeKindResource,
				Identifier: "R2",
				Location:   common.StringLocation("a"),
			},
			Restrictions: []*InterfaceType{i1, i2},
		}

		assert.False(t, a.Equal(b))
	})
}

func TestRestrictedType_GetMember(t *testing.T) {

	t.Parallel()

	t.Run("forbid undeclared members", func(t *testing.T) {

		t.Parallel()

		resourceType := &CompositeType{
			Kind:       common.CompositeKindResource,
			Identifier: "R",
			Location:   common.StringLocation("a"),
			Fields:     []string{},
			Members:    NewStringMemberOrderedMap(),
		}
		ty := &RestrictedType{
			Type:         resourceType,
			Restrictions: []*InterfaceType{},
		}

		fieldName := "s"
		resourceType.Members.Set(fieldName, NewPublicConstantFieldMember(
			ty.Type,
			fieldName,
			IntType,
			"",
		))

		actualMembers := ty.GetMembers()

		require.Contains(t, actualMembers, fieldName)

		var reportedError error
		actualMember := actualMembers[fieldName].Resolve(fieldName, ast.Range{}, func(err error) {
			reportedError = err
		})

		assert.IsType(t, &InvalidRestrictedTypeMemberAccessError{}, reportedError)
		assert.NotNil(t, actualMember)
	})

	t.Run("allow declared members", func(t *testing.T) {

		t.Parallel()

		interfaceType := &InterfaceType{
			CompositeKind: common.CompositeKindResource,
			Identifier:    "I",
			Members:       NewStringMemberOrderedMap(),
		}

		resourceType := &CompositeType{
			Kind:       common.CompositeKindResource,
			Identifier: "R",
			Location:   common.StringLocation("a"),
			Fields:     []string{},
			Members:    NewStringMemberOrderedMap(),
		}
		restrictedType := &RestrictedType{
			Type: resourceType,
			Restrictions: []*InterfaceType{
				interfaceType,
			},
		}

		fieldName := "s"

		resourceType.Members.Set(fieldName, NewPublicConstantFieldMember(
			restrictedType.Type,
			fieldName,
			IntType,
			"",
		))

		interfaceMember := NewPublicConstantFieldMember(
			restrictedType.Type,
			fieldName,
			IntType,
			"",
		)
		interfaceType.Members.Set(fieldName, interfaceMember)

		actualMembers := restrictedType.GetMembers()

		require.Contains(t, actualMembers, fieldName)

		actualMember := actualMembers[fieldName].Resolve(fieldName, ast.Range{}, nil)

		assert.Same(t, interfaceMember, actualMember)
	})
}

func TestBeforeType_Strings(t *testing.T) {

	t.Parallel()

	expected := "(<T: AnyStruct>(_ value: T): T)"

	assert.Equal(t,
		expected,
		beforeType.String(),
	)

	assert.Equal(t,
		expected,
		beforeType.QualifiedString(),
	)
}

func TestQualifiedIdentifierCreation(t *testing.T) {

	t.Run("with containers", func(t *testing.T) {

		a := &CompositeType{
			Kind:       common.CompositeKindStructure,
			Identifier: "A",
			Location:   common.StringLocation("a"),
			Fields:     []string{},
			Members:    NewStringMemberOrderedMap(),
		}

		b := &CompositeType{
			Kind:          common.CompositeKindStructure,
			Identifier:    "B",
			Location:      common.StringLocation("a"),
			Fields:        []string{},
			Members:       NewStringMemberOrderedMap(),
			containerType: a,
		}

		c := &CompositeType{
			Kind:          common.CompositeKindStructure,
			Identifier:    "C",
			Location:      common.StringLocation("a"),
			Fields:        []string{},
			Members:       NewStringMemberOrderedMap(),
			containerType: b,
		}

		identifier := qualifiedIdentifier("foo", c)
		assert.Equal(t, "A.B.C.foo", identifier)
	})

	t.Run("without containers", func(t *testing.T) {
		identifier := qualifiedIdentifier("foo", nil)
		assert.Equal(t, "foo", identifier)
	})

	t.Run("public account container", func(t *testing.T) {
		identifier := qualifiedIdentifier("foo", PublicAccountType)
		assert.Equal(t, "PublicAccount.foo", identifier)
	})
}

func BenchmarkQualifiedIdentifierCreation(b *testing.B) {

	foo := &CompositeType{
		Kind:       common.CompositeKindStructure,
		Identifier: "foo",
		Location:   common.StringLocation("a"),
		Fields:     []string{},
		Members:    NewStringMemberOrderedMap(),
	}

	bar := &CompositeType{
		Kind:          common.CompositeKindStructure,
		Identifier:    "bar",
		Location:      common.StringLocation("a"),
		Fields:        []string{},
		Members:       NewStringMemberOrderedMap(),
		containerType: foo,
	}

	b.Run("One level", func(b *testing.B) {
		b.ReportAllocs()
		b.ResetTimer()
		for i := 0; i < b.N; i++ {
			qualifiedIdentifier("baz", nil)
		}
	})

	b.Run("Three levels", func(b *testing.B) {
		b.ReportAllocs()
		b.ResetTimer()
		for i := 0; i < b.N; i++ {
			qualifiedIdentifier("baz", bar)
		}
	})
}

func TestIdentifierCacheUpdate(t *testing.T) {

	code := `
          pub contract interface Test {

              pub struct interface NestedInterface {
                  pub fun test(): Bool
              }

              pub struct Nested: NestedInterface {}
          }

          pub contract TestImpl {

              pub struct Nested {
                  pub fun test(): Bool {
                      return true
                  }
              }
          }
	`

	program, err := parser2.ParseProgram(code)
	require.NoError(t, err)

	checker, err := NewChecker(
		program,
		common.StringLocation("test"),
	)
	require.NoError(t, err)

	err = checker.Check()
	require.NoError(t, err)

	checker.typeActivations.ForEachVariableDeclaredInAndBelow(
		0,
		func(_ string, value *Variable) {
			typ := value.Type

			var checkIdentifiers func(t *testing.T, typ Type)

			checkNestedTypes := func(nestedTypes *StringTypeOrderedMap) {
				if nestedTypes != nil {
					nestedTypes.Foreach(
						func(_ string, typ Type) {
							checkIdentifiers(t, typ)
						},
					)
				}
			}

			checkIdentifiers = func(t *testing.T, typ Type) {
				switch semaType := typ.(type) {
				case *CompositeType:
					cachedQualifiedID := semaType.QualifiedIdentifier()
					cachedID := semaType.ID()

					// clear cached identifiers for one level
					semaType.cachedIdentifiers = nil

					recalculatedQualifiedID := semaType.QualifiedIdentifier()
					recalculatedID := semaType.ID()

					assert.Equal(t, recalculatedQualifiedID, cachedQualifiedID)
					assert.Equal(t, recalculatedID, cachedID)

					// Recursively check for nested types
					checkNestedTypes(semaType.nestedTypes)

				case *InterfaceType:
					cachedQualifiedID := semaType.QualifiedIdentifier()
					cachedID := semaType.ID()

					// clear cached identifiers for one level
					semaType.cachedIdentifiers = nil

					recalculatedQualifiedID := semaType.QualifiedIdentifier()
					recalculatedID := semaType.ID()

					assert.Equal(t, recalculatedQualifiedID, cachedQualifiedID)
					assert.Equal(t, recalculatedID, cachedID)

					// Recursively check for nested types
					checkNestedTypes(semaType.nestedTypes)
				}
			}

			checkIdentifiers(t, typ)
		})
}

func TestCommonSuperType(t *testing.T) {

	t.Run("Duplicate Mask", func(t *testing.T) {
<<<<<<< HEAD
=======
		t.Parallel()

>>>>>>> c862949c
		defer func() {
			if r := recover(); r != nil {
				err, _ := r.(error)
				require.Error(t, err)
				assert.Equal(t, "duplicate type tag: {32 0}", err.Error())
			}
		}()

		_ = newTypeTagFromLowerMask(32)
	})

	nilType := &OptionalType{NeverType}

	resourceType := &CompositeType{
		Location:   nil,
		Identifier: "Foo",
		Kind:       common.CompositeKindResource,
	}

	type testCase struct {
		name              string
		types             []Type
		expectedSuperType Type
	}

	testLeastCommonSuperType := func(t *testing.T, tests []testCase) {
		for _, test := range tests {
			t.Run(test.name, func(t *testing.T) {
				assert.Equal(
					t,
					test.expectedSuperType,
					LeastCommonSuperType(test.types...),
				)
			})
		}
	}

	t.Run("All types", func(t *testing.T) {
<<<<<<< HEAD
		// super type of similar types should be the type itself.
		// i.e: super type of collection of T's should be T.
		// Make sure its true for all known types.
=======
		t.Parallel()

		// super type of similar types should be the type itself.
		// i.e: super type of collection of T's should be T.
		// Make sure it's true for all known types.
>>>>>>> c862949c

		tests := make([]testCase, 0)

		err := BaseTypeActivation.ForEach(func(name string, variable *Variable) error {
			typ := variable.Type
			tests = append(tests, testCase{
				name: name,
				types: []Type{
					typ,
					typ,
				},
				expectedSuperType: typ,
			})

			return nil
		})

		require.NoError(t, err)
		testLeastCommonSuperType(t, tests)
	})

	t.Run("Simple types", func(t *testing.T) {
<<<<<<< HEAD
=======
		t.Parallel()

>>>>>>> c862949c
		tests := []testCase{
			{
				name: "homogenous integer types",
				types: []Type{
					UInt8Type,
					UInt8Type,
					UInt8Type,
				},
				expectedSuperType: UInt8Type,
			},
			{
				name: "heterogeneous integer types",
				types: []Type{
					UInt8Type,
					UInt16Type,
					UInt256Type,
					IntegerType,
					Word64Type,
				},
				expectedSuperType: IntegerType,
			},
			{
				name: "heterogeneous fixed-point types",
				types: []Type{
					Fix64Type,
					UFix64Type,
					FixedPointType,
				},
				expectedSuperType: FixedPointType,
			},
			{
				name: "heterogeneous numeric types",
				types: []Type{
					Int8Type,
					UInt16Type,
					IntegerType,
					Word64Type,
					Fix64Type,
					UFix64Type,
					FixedPointType,
				},
				expectedSuperType: NumberType,
			},
			{
				name: "signed numbers",
				types: []Type{
					Int8Type,
					Int128Type,
					Fix64Type,
				},
				expectedSuperType: SignedNumberType,
			},
			{
				name: "signed integers",
				types: []Type{
					Int8Type,
					Int128Type,
				},
				expectedSuperType: SignedIntegerType,
			},
			{
				name: "unsigned numbers",
				types: []Type{
					UInt8Type,
					UInt128Type,
					UFix64Type,
				},
				expectedSuperType: NumberType,
			},
			{
				name: "unsigned integers",
				types: []Type{
					UInt8Type,
					UInt128Type,
				},
				expectedSuperType: IntegerType,
			},
			{
				name: "heterogeneous simple types",
				types: []Type{
					StringType,
					Int8Type,
				},
				expectedSuperType: AnyStructType,
			},
			{
				name: "all nil",
				types: []Type{
					nilType,
					nilType,
					nilType,
				},
				expectedSuperType: nilType,
			},
			{
				name: "optional",
				types: []Type{
					nilType,
					Int8Type,
				},
				expectedSuperType: &OptionalType{
					Type: Int8Type,
				},
			},
			{
				name: "optional with heterogeneous types",
				types: []Type{
					nilType,
					Int8Type,
					StringType,
				},
				expectedSuperType: AnyStructType,
			},
<<<<<<< HEAD
=======
			{
				name: "never type",
				types: []Type{
					NeverType,
					NeverType,
				},
				expectedSuperType: NeverType,
			},
			{
				name: "never with numerics",
				types: []Type{
					IntType,
					Int8Type,
					NeverType,
				},
				expectedSuperType: SignedIntegerType,
			},
>>>>>>> c862949c
		}

		testLeastCommonSuperType(t, tests)
	})

	t.Run("Structs & Resources", func(t *testing.T) {
<<<<<<< HEAD
=======
		t.Parallel()
>>>>>>> c862949c

		testLocation := common.StringLocation("test")

		interfaceType1 := &InterfaceType{
			Location:      testLocation,
			Identifier:    "I1",
			CompositeKind: common.CompositeKindStructure,
			Members:       NewStringMemberOrderedMap(),
		}

		interfaceType2 := &InterfaceType{
			Location:      testLocation,
			Identifier:    "I2",
			CompositeKind: common.CompositeKindStructure,
			Members:       NewStringMemberOrderedMap(),
		}

		interfaceType3 := &InterfaceType{
			Location:      testLocation,
			Identifier:    "I3",
			CompositeKind: common.CompositeKindStructure,
			Members:       NewStringMemberOrderedMap(),
		}

		newCompositeWithInterfaces := func(name string, interfaces ...*InterfaceType) *CompositeType {
			return &CompositeType{
				Location:                      testLocation,
				Identifier:                    name,
				Kind:                          common.CompositeKindStructure,
				ExplicitInterfaceConformances: interfaces,
				Members:                       NewStringMemberOrderedMap(),
			}
		}

		tests := []testCase{
			{
				name: "all anyStructs",
				types: []Type{
					AnyStructType,
					AnyStructType,
				},
				expectedSuperType: AnyStructType,
			},
			{
				name: "all anyResources",
				types: []Type{
					AnyResourceType,
					AnyResourceType,
				},
				expectedSuperType: AnyResourceType,
			},
			{
				name: "structs and resources",
				types: []Type{
					AnyResourceType,
					AnyStructType,
				},
				expectedSuperType: AnyType,
			},
			{
				name: "all structs",
				types: []Type{
					PublicKeyType,
					PublicKeyType,
				},
				expectedSuperType: PublicKeyType,
			},
			{
				name: "mixed type structs",
				types: []Type{
					PublicKeyType,
					AuthAccountType,
				},
				expectedSuperType: AnyStructType,
			},
			{
				name: "struct and anyStruct",
				types: []Type{
					AnyStructType,
					PublicKeyType,
				},
				expectedSuperType: AnyStructType,
			},
			{
				name: "common interface",
				types: []Type{
					newCompositeWithInterfaces("Foo", interfaceType1, interfaceType2),
					newCompositeWithInterfaces("Bar", interfaceType2, interfaceType3),
					newCompositeWithInterfaces("Baz", interfaceType1, interfaceType2, interfaceType3),
				},
<<<<<<< HEAD
				expectedSuperType: interfaceType2,
=======
				expectedSuperType: &RestrictedType{
					Type:         AnyStructType,
					Restrictions: []*InterfaceType{interfaceType2},
				},
>>>>>>> c862949c
			},
			{
				name: "multiple common interfaces",
				types: []Type{
					newCompositeWithInterfaces("Foo", interfaceType1, interfaceType2),
					newCompositeWithInterfaces("Baz", interfaceType1, interfaceType2, interfaceType3),
				},
<<<<<<< HEAD
				expectedSuperType: interfaceType1,
=======
				expectedSuperType: &RestrictedType{
					Type:         AnyStructType,
					Restrictions: []*InterfaceType{interfaceType1, interfaceType2},
				},
>>>>>>> c862949c
			},
			{
				name: "no common interfaces",
				types: []Type{
					newCompositeWithInterfaces("Foo", interfaceType1),
					newCompositeWithInterfaces("Baz", interfaceType2),
					newCompositeWithInterfaces("Baz", interfaceType3),
				},
				expectedSuperType: AnyStructType,
			},
<<<<<<< HEAD
=======
			{
				name: "structs with never",
				types: []Type{
					NeverType,
					PublicKeyType,
					PublicKeyType,
					NeverType,
					PublicKeyType,
				},
				expectedSuperType: PublicKeyType,
			},
>>>>>>> c862949c
		}

		testLeastCommonSuperType(t, tests)
	})

	t.Run("Arrays", func(t *testing.T) {
<<<<<<< HEAD
=======
		t.Parallel()
>>>>>>> c862949c

		stringArray := &VariableSizedType{
			Type: StringType,
		}

		resourceArray := &VariableSizedType{
			Type: resourceType,
		}

		nestedResourceArray := &VariableSizedType{
			Type: resourceArray,
		}

		tests := []testCase{
			{
				name: "homogeneous arrays",
				types: []Type{
					stringArray,
					stringArray,
				},
				expectedSuperType: stringArray,
			},
			{
				name: "var-sized & constant-sized",
				types: []Type{
					stringArray,
					&ConstantSizedType{Type: StringType, Size: 2},
				},
				expectedSuperType: AnyStructType,
			},
			{
				name: "heterogeneous arrays",
				types: []Type{
					stringArray,
					&VariableSizedType{Type: BoolType},
				},
				expectedSuperType: AnyStructType,
			},
			{
				name: "simple-typed array & resource array",
				types: []Type{
					stringArray,
					resourceArray,
				},
				expectedSuperType: AnyType,
			},
			{
				name: "array & non-array",
				types: []Type{
					stringArray,
					StringType,
				},
				expectedSuperType: AnyStructType,
			},
			{
				name: "resource array",
				types: []Type{
					resourceArray,
					resourceArray,
				},
				expectedSuperType: resourceArray,
			},
			{
				name: "resource array & resource",
				types: []Type{
					resourceArray,
					resourceType,
				},
				expectedSuperType: AnyResourceType,
			},
			{
				name: "nested resource arrays",
				types: []Type{
					nestedResourceArray,
					nestedResourceArray,
				},
				expectedSuperType: nestedResourceArray,
			},
			{
				name: "nested resource-array & struct-array",
				types: []Type{
					nestedResourceArray,
					&VariableSizedType{Type: stringArray},
				},
				expectedSuperType: AnyType,
			},
<<<<<<< HEAD
=======
			{
				name: "covariant arrays",
				types: []Type{
					&VariableSizedType{
						Type: IntType,
					},
					&VariableSizedType{
						Type: Int8Type,
					},
				},
				expectedSuperType: AnyStructType,
			},
			{
				name: "arrays with never",
				types: []Type{
					NeverType,
					stringArray,
					NeverType,
					stringArray,
				},
				expectedSuperType: stringArray,
			},
>>>>>>> c862949c
		}

		testLeastCommonSuperType(t, tests)
	})

	t.Run("Dictionaries", func(t *testing.T) {
<<<<<<< HEAD
=======
		t.Parallel()
>>>>>>> c862949c

		stringStringDictionary := &DictionaryType{
			KeyType:   StringType,
			ValueType: StringType,
		}

		stringBoolDictionary := &DictionaryType{
			KeyType:   StringType,
			ValueType: BoolType,
		}

		stringResourceDictionary := &DictionaryType{
			KeyType:   StringType,
			ValueType: resourceType,
		}

		nestedResourceDictionary := &DictionaryType{
			KeyType:   StringType,
			ValueType: stringResourceDictionary,
		}

		nestedStringDictionary := &DictionaryType{
			KeyType:   StringType,
			ValueType: stringStringDictionary,
		}

		tests := []testCase{
			{
				name: "homogeneous dictionaries",
				types: []Type{
					stringStringDictionary,
					stringStringDictionary,
				},
				expectedSuperType: stringStringDictionary,
			},
			{
				name: "heterogeneous dictionaries",
				types: []Type{
					stringStringDictionary,
					stringBoolDictionary,
				},
				expectedSuperType: AnyStructType,
			},
			{
				name: "dictionary & non-dictionary",
				types: []Type{
					stringStringDictionary,
					StringType,
				},
				expectedSuperType: AnyStructType,
			},

			{
				name: "struct dictionary & resource dictionary",
				types: []Type{
					stringStringDictionary,
					stringResourceDictionary,
				},
				expectedSuperType: AnyType,
			},

			{
				name: "resource dictionaries",
				types: []Type{
					stringResourceDictionary,
					stringResourceDictionary,
				},
				expectedSuperType: stringResourceDictionary,
			},
			{
				name: "resource dictionary & resource",
				types: []Type{
					stringResourceDictionary,
					resourceType,
				},
				expectedSuperType: AnyResourceType,
			},
			{
				name: "nested resource dictionaries",
				types: []Type{
					nestedResourceDictionary,
					nestedResourceDictionary,
				},
				expectedSuperType: nestedResourceDictionary,
			},
			{
				name: "nested resource-dictionary & nested struct-dictionary",
				types: []Type{
					nestedResourceDictionary,
					nestedStringDictionary,
				},
				expectedSuperType: AnyType,
			},
<<<<<<< HEAD
=======
			{
				name: "dictionaries with never",
				types: []Type{
					NeverType,
					stringStringDictionary,
					NeverType,
					stringStringDictionary,
				},
				expectedSuperType: stringStringDictionary,
			},
>>>>>>> c862949c
		}

		testLeastCommonSuperType(t, tests)
	})

	t.Run("References types", func(t *testing.T) {
<<<<<<< HEAD
=======
		t.Parallel()

>>>>>>> c862949c
		tests := []testCase{
			{
				name: "homogenous references",
				types: []Type{
					&ReferenceType{
						Type: Int8Type,
					},
					&ReferenceType{
						Type: Int8Type,
					},
					&ReferenceType{
						Type: Int8Type,
					},
				},
				expectedSuperType: &ReferenceType{
					Type: Int8Type,
				},
			},
			{
				name: "heterogeneous references",
				types: []Type{
					&ReferenceType{
						Type: Int8Type,
					},
					&ReferenceType{
						Type: StringType,
					},
				},
				expectedSuperType: AnyStructType,
			},
			{
				name: "references & non-references",
				types: []Type{
					Int8Type,
					&ReferenceType{
						Type: Int8Type,
					},
				},
				expectedSuperType: AnyStructType,
			},
			{
				name: "struct references & resource reference",
				types: []Type{
					&ReferenceType{
						Type: Int8Type,
					},
					&ReferenceType{
						Type: resourceType,
					},
				},
				expectedSuperType: AnyStructType,
			},
		}

		testLeastCommonSuperType(t, tests)
	})

	t.Run("Path types", func(t *testing.T) {
<<<<<<< HEAD
=======
		t.Parallel()

>>>>>>> c862949c
		tests := []testCase{
			{
				name: "homogenous paths",
				types: []Type{
					PrivatePathType,
					PrivatePathType,
				},
				expectedSuperType: PrivatePathType,
			},
			{
				name: "capability paths",
				types: []Type{
					PrivatePathType,
					PublicPathType,
				},
				expectedSuperType: CapabilityPathType,
			},
			{
				name: "heterogeneous paths",
				types: []Type{
					PrivatePathType,
					PublicPathType,
					StoragePathType,
				},
				expectedSuperType: PathType,
			},
			{
				name: "paths & non-paths",
				types: []Type{
					PrivatePathType,
					PublicPathType,
					StoragePathType,
					StringType,
				},
				expectedSuperType: AnyStructType,
			},
		}

		testLeastCommonSuperType(t, tests)
	})

<<<<<<< HEAD
=======
	t.Run("Restricted types", func(t *testing.T) {
		t.Parallel()

		testLocation := common.StringLocation("test")

		interfaceType1 := &InterfaceType{
			Location:      testLocation,
			Identifier:    "I1",
			CompositeKind: common.CompositeKindStructure,
			Members:       NewStringMemberOrderedMap(),
		}

		restrictedType1 := &RestrictedType{
			Type:         AnyStructType,
			Restrictions: []*InterfaceType{interfaceType1},
		}

		restrictedType2 := &RestrictedType{
			Type:         AnyResourceType,
			Restrictions: []*InterfaceType{interfaceType1},
		}

		tests := []testCase{
			{
				name: "homogenous",
				types: []Type{
					restrictedType1,
					restrictedType1,
				},
				expectedSuperType: restrictedType1,
			},
			{
				name: "heterogeneous",
				types: []Type{
					restrictedType1,
					restrictedType2,
				},
				expectedSuperType: AnyType,
			},
		}

		testLeastCommonSuperType(t, tests)
	})

	t.Run("Capability types", func(t *testing.T) {
		t.Parallel()

		testLocation := common.StringLocation("test")

		interfaceType1 := &InterfaceType{
			Location:      testLocation,
			Identifier:    "I1",
			CompositeKind: common.CompositeKindStructure,
			Members:       NewStringMemberOrderedMap(),
		}

		restrictedType1 := &RestrictedType{
			Type:         AnyStructType,
			Restrictions: []*InterfaceType{interfaceType1},
		}

		restrictedType2 := &RestrictedType{
			Type:         AnyResourceType,
			Restrictions: []*InterfaceType{interfaceType1},
		}

		tests := []testCase{
			{
				name: "homogenous",
				types: []Type{
					restrictedType1,
					restrictedType1,
				},
				expectedSuperType: restrictedType1,
			},
			{
				name: "heterogeneous",
				types: []Type{
					restrictedType1,
					restrictedType2,
				},
				expectedSuperType: AnyType,
			},
		}

		testLeastCommonSuperType(t, tests)
	})

	t.Run("Function types", func(t *testing.T) {
		t.Parallel()

		funcType1 := &FunctionType{
			Parameters: []*Parameter{
				{
					TypeAnnotation: NewTypeAnnotation(StringType),
				},
			},
			ReturnTypeAnnotation: NewTypeAnnotation(Int8Type),
			Members:              NewStringMemberOrderedMap(),
		}

		funcType2 := &FunctionType{
			Parameters: []*Parameter{
				{
					TypeAnnotation: NewTypeAnnotation(IntType),
				},
			},
			ReturnTypeAnnotation: NewTypeAnnotation(Int8Type),
			Members:              NewStringMemberOrderedMap(),
		}

		tests := []testCase{
			{
				name: "homogenous",
				types: []Type{
					funcType1,
					funcType1,
				},
				expectedSuperType: funcType1,
			},
			{
				name: "heterogeneous",
				types: []Type{
					funcType1,
					funcType2,
				},
				expectedSuperType: AnyStructType,
			},
		}

		testLeastCommonSuperType(t, tests)
	})

	t.Run("Lower mask types", func(t *testing.T) {
		for _, typeTag := range allLowerMaskedTypeTags {
			// Upper mask must be zero
			assert.Equal(t, uint64(0), typeTag.upperMask)

			switch typeTag.lowerMask {
			case
				// No such types available
				unsignedIntegerTypeMask,
				unsignedFixedPointTypeMask,

				compositeTypeMask:
				continue
			}

			// findSuperTypeFromLowerMask must implement all lower-masked types
			t.Run(fmt.Sprintf("mask_%d", typeTag.lowerMask), func(t *testing.T) {
				typ := findSuperTypeFromLowerMask(typeTag, nil)
				assert.NotNil(t, typ, fmt.Sprintf("not implemented %v", typeTag))
			})
		}
	})

	t.Run("Upper mask types", func(t *testing.T) {
		for _, typeTag := range allUpperMaskedTypeTags {
			// Lower mask must be zero
			assert.Equal(t, uint64(0), typeTag.lowerMask)

			// findSuperTypeFromUpperMask must implement all upper-masked types
			t.Run(fmt.Sprintf("mask_%d", typeTag.upperMask), func(t *testing.T) {
				typ := findSuperTypeFromUpperMask(typeTag, nil)
				assert.NotNil(t, typ, fmt.Sprintf("not implemented %v", typeTag))
			})
		}
	})
}

func TestTypeInclusions(t *testing.T) {

	t.Parallel()

	// Test whether Number type-tag includes all numeric types.
	t.Run("Number", func(t *testing.T) {
		t.Parallel()

		for _, typ := range AllNumberTypes {
			t.Run(typ.String(), func(t *testing.T) {
				t.Parallel()
				assert.True(t, NumberTypeTag.ContainsAny(typ.Tag()))
			})
		}
	})

	t.Run("Integer", func(t *testing.T) {
		t.Parallel()

		for _, typ := range AllIntegerTypes {
			t.Run(typ.String(), func(t *testing.T) {
				t.Parallel()
				assert.True(t, IntegerTypeTag.ContainsAny(typ.Tag()))
			})
		}
	})

	t.Run("SignedInteger", func(t *testing.T) {
		t.Parallel()

		for _, typ := range AllSignedIntegerTypes {
			t.Run(typ.String(), func(t *testing.T) {
				t.Parallel()
				assert.True(t, SignedIntegerTypeTag.ContainsAny(typ.Tag()))
			})
		}
	})

	t.Run("UnsignedInteger", func(t *testing.T) {
		t.Parallel()

		for _, typ := range AllUnsignedIntegerTypes {
			t.Run(typ.String(), func(t *testing.T) {
				t.Parallel()
				assert.True(t, UnsignedIntegerTypeTag.ContainsAny(typ.Tag()))
			})
		}
	})

	t.Run("FixedPoint", func(t *testing.T) {
		t.Parallel()

		for _, typ := range AllFixedPointTypes {
			t.Run(typ.String(), func(t *testing.T) {
				t.Parallel()
				assert.True(t, FixedPointTypeTag.ContainsAny(typ.Tag()))
			})
		}
	})

	t.Run("SignedFixedPoint", func(t *testing.T) {
		t.Parallel()

		for _, typ := range AllSignedFixedPointTypes {
			t.Run(typ.String(), func(t *testing.T) {
				t.Parallel()
				assert.True(t, SignedFixedPointTypeTag.ContainsAny(typ.Tag()))
			})
		}
	})

	t.Run("UnsignedFixedPoint", func(t *testing.T) {
		for _, typ := range AllUnsignedFixedPointTypes {
			t.Run(typ.String(), func(t *testing.T) {
				t.Parallel()
				assert.True(t, UnsignedFixedPointTypeTag.ContainsAny(typ.Tag()))
			})
		}
	})

	// Test whether Any type-tag includes all the types.
	t.Run("Any", func(t *testing.T) {
		t.Parallel()

		err := BaseTypeActivation.ForEach(func(name string, variable *Variable) error {
			t.Run(name, func(t *testing.T) {
				t.Parallel()

				typ := variable.Type
				if _, ok := typ.(*CompositeType); ok {
					return
				}

				assert.True(t, AnyTypeTag.ContainsAny(typ.Tag()))
			})
			return nil
		})

		require.NoError(t, err)
	})

	// Test whether AnyStruct type-tag includes all the pre-known AnyStruct types.
	t.Run("AnyStruct", func(t *testing.T) {
		t.Parallel()

		err := BaseTypeActivation.ForEach(func(name string, variable *Variable) error {
			t.Run(name, func(t *testing.T) {
				t.Parallel()

				typ := variable.Type

				if _, ok := typ.(*CompositeType); ok {
					return
				}

				if typ.IsResourceType() {
					return
				}

				assert.True(t, AnyStructTypeTag.ContainsAny(typ.Tag()))
			})
			return nil
		})

		require.NoError(t, err)
	})
>>>>>>> c862949c
}<|MERGE_RESOLUTION|>--- conflicted
+++ resolved
@@ -707,11 +707,8 @@
 func TestCommonSuperType(t *testing.T) {
 
 	t.Run("Duplicate Mask", func(t *testing.T) {
-<<<<<<< HEAD
-=======
-		t.Parallel()
-
->>>>>>> c862949c
+		t.Parallel()
+
 		defer func() {
 			if r := recover(); r != nil {
 				err, _ := r.(error)
@@ -750,17 +747,11 @@
 	}
 
 	t.Run("All types", func(t *testing.T) {
-<<<<<<< HEAD
-		// super type of similar types should be the type itself.
-		// i.e: super type of collection of T's should be T.
-		// Make sure its true for all known types.
-=======
 		t.Parallel()
 
 		// super type of similar types should be the type itself.
 		// i.e: super type of collection of T's should be T.
 		// Make sure it's true for all known types.
->>>>>>> c862949c
 
 		tests := make([]testCase, 0)
 
@@ -783,11 +774,8 @@
 	})
 
 	t.Run("Simple types", func(t *testing.T) {
-<<<<<<< HEAD
-=======
-		t.Parallel()
-
->>>>>>> c862949c
+		t.Parallel()
+
 		tests := []testCase{
 			{
 				name: "homogenous integer types",
@@ -901,8 +889,6 @@
 				},
 				expectedSuperType: AnyStructType,
 			},
-<<<<<<< HEAD
-=======
 			{
 				name: "never type",
 				types: []Type{
@@ -920,17 +906,13 @@
 				},
 				expectedSuperType: SignedIntegerType,
 			},
->>>>>>> c862949c
 		}
 
 		testLeastCommonSuperType(t, tests)
 	})
 
 	t.Run("Structs & Resources", func(t *testing.T) {
-<<<<<<< HEAD
-=======
-		t.Parallel()
->>>>>>> c862949c
+		t.Parallel()
 
 		testLocation := common.StringLocation("test")
 
@@ -1021,14 +1003,10 @@
 					newCompositeWithInterfaces("Bar", interfaceType2, interfaceType3),
 					newCompositeWithInterfaces("Baz", interfaceType1, interfaceType2, interfaceType3),
 				},
-<<<<<<< HEAD
-				expectedSuperType: interfaceType2,
-=======
 				expectedSuperType: &RestrictedType{
 					Type:         AnyStructType,
 					Restrictions: []*InterfaceType{interfaceType2},
 				},
->>>>>>> c862949c
 			},
 			{
 				name: "multiple common interfaces",
@@ -1036,14 +1014,10 @@
 					newCompositeWithInterfaces("Foo", interfaceType1, interfaceType2),
 					newCompositeWithInterfaces("Baz", interfaceType1, interfaceType2, interfaceType3),
 				},
-<<<<<<< HEAD
-				expectedSuperType: interfaceType1,
-=======
 				expectedSuperType: &RestrictedType{
 					Type:         AnyStructType,
 					Restrictions: []*InterfaceType{interfaceType1, interfaceType2},
 				},
->>>>>>> c862949c
 			},
 			{
 				name: "no common interfaces",
@@ -1054,8 +1028,6 @@
 				},
 				expectedSuperType: AnyStructType,
 			},
-<<<<<<< HEAD
-=======
 			{
 				name: "structs with never",
 				types: []Type{
@@ -1067,17 +1039,13 @@
 				},
 				expectedSuperType: PublicKeyType,
 			},
->>>>>>> c862949c
 		}
 
 		testLeastCommonSuperType(t, tests)
 	})
 
 	t.Run("Arrays", func(t *testing.T) {
-<<<<<<< HEAD
-=======
-		t.Parallel()
->>>>>>> c862949c
+		t.Parallel()
 
 		stringArray := &VariableSizedType{
 			Type: StringType,
@@ -1164,8 +1132,6 @@
 				},
 				expectedSuperType: AnyType,
 			},
-<<<<<<< HEAD
-=======
 			{
 				name: "covariant arrays",
 				types: []Type{
@@ -1188,17 +1154,13 @@
 				},
 				expectedSuperType: stringArray,
 			},
->>>>>>> c862949c
 		}
 
 		testLeastCommonSuperType(t, tests)
 	})
 
 	t.Run("Dictionaries", func(t *testing.T) {
-<<<<<<< HEAD
-=======
-		t.Parallel()
->>>>>>> c862949c
+		t.Parallel()
 
 		stringStringDictionary := &DictionaryType{
 			KeyType:   StringType,
@@ -1292,8 +1254,6 @@
 				},
 				expectedSuperType: AnyType,
 			},
-<<<<<<< HEAD
-=======
 			{
 				name: "dictionaries with never",
 				types: []Type{
@@ -1304,18 +1264,14 @@
 				},
 				expectedSuperType: stringStringDictionary,
 			},
->>>>>>> c862949c
 		}
 
 		testLeastCommonSuperType(t, tests)
 	})
 
 	t.Run("References types", func(t *testing.T) {
-<<<<<<< HEAD
-=======
-		t.Parallel()
-
->>>>>>> c862949c
+		t.Parallel()
+
 		tests := []testCase{
 			{
 				name: "homogenous references",
@@ -1374,11 +1330,8 @@
 	})
 
 	t.Run("Path types", func(t *testing.T) {
-<<<<<<< HEAD
-=======
-		t.Parallel()
-
->>>>>>> c862949c
+		t.Parallel()
+
 		tests := []testCase{
 			{
 				name: "homogenous paths",
@@ -1420,8 +1373,6 @@
 		testLeastCommonSuperType(t, tests)
 	})
 
-<<<<<<< HEAD
-=======
 	t.Run("Restricted types", func(t *testing.T) {
 		t.Parallel()
 
@@ -1718,5 +1669,4 @@
 
 		require.NoError(t, err)
 	})
->>>>>>> c862949c
 }
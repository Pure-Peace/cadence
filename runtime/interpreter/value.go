--- conflicted
+++ resolved
@@ -10176,49 +10176,29 @@
 	}
 }
 
-<<<<<<< HEAD
 func (v *StorageReferenceValue) dereference(interpreter *Interpreter) (*Value, func(LocationRange) error) {
-	switch referenced := interpreter.ReadStored(v.TargetStorageAddress, v.TargetKey).(type) {
-	case *SomeValue:
-		value := referenced.Value
-
-		if v.BorrowedType != nil {
-			dynamicType := value.DynamicType(interpreter, SeenReferences{})
-			if !interpreter.IsSubType(dynamicType, v.BorrowedType) {
-				return nil, func(lr LocationRange) error {
-					return ForceCastTypeMismatchError{
-						ExpectedType:  v.BorrowedType,
-						LocationRange: lr,
-					}
+	address := v.TargetStorageAddress
+	domain := v.TargetPath.Domain.Identifier()
+	identifier := v.TargetPath.Identifier
+
+	referenced := interpreter.ReadStored(address, domain, identifier)
+	if referenced == nil {
+		return nil, nil
+	}
+
+	if v.BorrowedType != nil {
+		dynamicType := referenced.DynamicType(interpreter, SeenReferences{})
+		if !interpreter.IsSubType(dynamicType, v.BorrowedType) {
+			return nil, func(lr LocationRange) error {
+				return ForceCastTypeMismatchError{
+					ExpectedType:  v.BorrowedType,
+					LocationRange: lr,
 				}
 			}
 		}
-
-		return &value, nil
-
-	case NilValue:
-		return nil, nil
-=======
-func (v *StorageReferenceValue) ReferencedValue(interpreter *Interpreter) *Value {
-
-	address := v.TargetStorageAddress
-	domain := v.TargetPath.Domain.Identifier()
-	identifier := v.TargetPath.Identifier
-
-	referenced := interpreter.ReadStored(address, domain, identifier)
-	if referenced == nil {
-		return nil
-	}
->>>>>>> b3c99f7b
-
-	if v.BorrowedType != nil {
-		dynamicType := referenced.DynamicType(interpreter, SeenReferences{})
-		if !interpreter.IsSubType(dynamicType, v.BorrowedType) {
-			return nil
-		}
-	}
-
-	return &referenced
+	}
+
+	return &referenced, nil
 }
 
 func (v *StorageReferenceValue) ReferencedValue(interpreter *Interpreter) *Value {

--- conflicted
+++ resolved
@@ -107,20 +107,13 @@
 	line int,
 )
 
-<<<<<<< HEAD
-// OnFunctionInvocatedFunc is a function that is triggered when a function invocation is complete.
-//
-type OnFunctionInvocatedFunc func(
-	inter *Interpreter,
-	functionName string,
-	duration time.Duration,
-=======
 // OnInvokedFunctionReturnFunc is a function that is triggered when an invoked function returned.
 //
 type OnInvokedFunctionReturnFunc func(
 	inter *Interpreter,
 	line int,
->>>>>>> ed5260ef
+	functionName string,
+	duration time.Duration,
 )
 
 // InjectedCompositeFieldsHandlerFunc is a function that handles storage reads.
@@ -264,11 +257,7 @@
 	onStatement                    OnStatementFunc
 	onLoopIteration                OnLoopIterationFunc
 	onFunctionInvocation           OnFunctionInvocationFunc
-<<<<<<< HEAD
-	onFunctionInvocated            OnFunctionInvocatedFunc
-=======
 	onInvokedFunctionReturn        OnInvokedFunctionReturnFunc
->>>>>>> ed5260ef
 	injectedCompositeFieldsHandler InjectedCompositeFieldsHandlerFunc
 	contractValueHandler           ContractValueHandlerFunc
 	importLocationHandler          ImportLocationHandlerFunc
@@ -315,11 +304,7 @@
 	}
 }
 
-<<<<<<< HEAD
-// WithOnLoopIterationHandler returns an interpreter option which sets
-=======
 // WithOnFunctionInvocationHandler returns an interpreter option which sets
->>>>>>> ed5260ef
 // the given function as the function invocation handler.
 //
 func WithOnFunctionInvocationHandler(handler OnFunctionInvocationFunc) Option {
@@ -329,21 +314,12 @@
 	}
 }
 
-<<<<<<< HEAD
-// WithOnLoopIterationHandler returns an interpreter option which sets
-// the given function as the function invocated handler.
-//
-func WithOnFunctionInvocatedHandler(handler OnFunctionInvocatedFunc) Option {
-	return func(interpreter *Interpreter) error {
-		interpreter.SetOnFunctionInvocatedHandler(handler)
-=======
 // WithOnInvokedFunctionReturnHandler returns an interpreter option which sets
 // the given function as the invoked function return handler.
 //
 func WithOnInvokedFunctionReturnHandler(handler OnInvokedFunctionReturnFunc) Option {
 	return func(interpreter *Interpreter) error {
 		interpreter.SetOnInvokedFunctionReturnHandler(handler)
->>>>>>> ed5260ef
 		return nil
 	}
 }
@@ -564,27 +540,13 @@
 	interpreter.onLoopIteration = function
 }
 
-<<<<<<< HEAD
-// SetOnFunctionInvocationHandler sets the function that is triggered when a function is about to be invocated.
-=======
 // SetOnFunctionInvocationHandler sets the function that is triggered when a function invocation is about to be executed.
->>>>>>> ed5260ef
 //
 func (interpreter *Interpreter) SetOnFunctionInvocationHandler(function OnFunctionInvocationFunc) {
 	interpreter.onFunctionInvocation = function
 }
 
-<<<<<<< HEAD
-// SetOnFunctionInvocatedHandler sets the function that is triggered when a function invocation is complete.
-//
-func (interpreter *Interpreter) SetOnFunctionInvocatedHandler(function OnFunctionInvocatedFunc) {
-	interpreter.onFunctionInvocated = function
-}
-
-// SetStorage sets the value that is used for storage operations.
-=======
 // SetOnInvokedFunctionReturnHandler sets the function that is triggered when an invoked function returned.
->>>>>>> ed5260ef
 //
 func (interpreter *Interpreter) SetOnInvokedFunctionReturnHandler(function OnInvokedFunctionReturnFunc) {
 	interpreter.onInvokedFunctionReturn = function
@@ -3541,20 +3503,19 @@
 	interpreter.onFunctionInvocation(interpreter, line)
 }
 
-<<<<<<< HEAD
 func (interpreter *Interpreter) reportFunctionInvocated(functionName string, duration time.Duration) {
 	if interpreter.onFunctionInvocated == nil {
 		return
 	}
 	interpreter.onFunctionInvocated(interpreter, functionName, duration)
-=======
+}
+
 func (interpreter *Interpreter) reportInvokedFunctionReturn(line int) {
 	if interpreter.onInvokedFunctionReturn == nil {
 		return
 	}
 
 	interpreter.onInvokedFunctionReturn(interpreter, line)
->>>>>>> ed5260ef
 }
 
 // getMember gets the member value by the given identifier from the given Value depending on its type.

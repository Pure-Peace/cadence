--- conflicted
+++ resolved
@@ -704,31 +704,19 @@
 	AssertValuesEqual(
 		t,
 		inter,
-<<<<<<< HEAD
-		interpreter.NewUnmeteredStringValue("a"),
-=======
 		interpreter.NewCharacterValue("a"),
->>>>>>> 81297786
 		inter.Globals["x"].GetValue(),
 	)
 	AssertValuesEqual(
 		t,
 		inter,
-<<<<<<< HEAD
-		interpreter.NewUnmeteredStringValue("b"),
-=======
 		interpreter.NewCharacterValue("b"),
->>>>>>> 81297786
 		inter.Globals["y"].GetValue(),
 	)
 	AssertValuesEqual(
 		t,
 		inter,
-<<<<<<< HEAD
-		interpreter.NewUnmeteredStringValue("c"),
-=======
 		interpreter.NewCharacterValue("c"),
->>>>>>> 81297786
 		inter.Globals["z"].GetValue(),
 	)
 }
@@ -797,11 +785,7 @@
 	AssertValuesEqual(
 		t,
 		inter,
-<<<<<<< HEAD
-		interpreter.NewUnmeteredStringValue("\u00e9"),
-=======
 		interpreter.NewCharacterValue("\u00e9"),
->>>>>>> 81297786
 		value,
 	)
 
@@ -811,11 +795,7 @@
 	AssertValuesEqual(
 		t,
 		inter,
-<<<<<<< HEAD
-		interpreter.NewUnmeteredStringValue("e\u0301"),
-=======
 		interpreter.NewCharacterValue("e\u0301"),
->>>>>>> 81297786
 		value,
 	)
 }
@@ -6641,11 +6621,7 @@
 			ty:    sema.StringType,
 		},
 		"Character": {
-<<<<<<< HEAD
-			value: interpreter.NewUnmeteredStringValue("X"),
-=======
 			value: interpreter.NewCharacterValue("X"),
->>>>>>> 81297786
 			ty:    sema.CharacterType,
 		},
 		"Bool": {

--- conflicted
+++ resolved
@@ -9745,8 +9745,6 @@
 			value,
 		)
 	})
-<<<<<<< HEAD
-=======
 }
 
 func TestInterpretArrayFirstIndex(t *testing.T) {
@@ -9943,5 +9941,4 @@
 		},
 		variable.GetValue(),
 	)
->>>>>>> 1e47007b
 }
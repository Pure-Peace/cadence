--- conflicted
+++ resolved
@@ -486,15 +486,9 @@
 		accountBalanceGetFunction(addressValue, context.Interface),
 		accountAvailableBalanceGetFunction(addressValue, context.Interface),
 		storageUsedGetFunction(addressValue, context.Interface, storage),
-<<<<<<< HEAD
-		storageCapacityGetFunction(addressValue, context.Interface),
+		storageCapacityGetFunction(addressValue, context.Interface, storage),
 		r.newAddPublicKeyFunction(inter, addressValue, context.Interface),
 		r.newRemovePublicKeyFunction(inter, addressValue, context.Interface),
-=======
-		storageCapacityGetFunction(addressValue, context.Interface, storage),
-		r.newAddPublicKeyFunction(addressValue, context.Interface),
-		r.newRemovePublicKeyFunction(addressValue, context.Interface),
->>>>>>> 07c27c2d
 		func() interpreter.Value {
 			return r.newAuthAccountContracts(
 				inter,
@@ -1906,23 +1900,28 @@
 func storageCapacityGetFunction(
 	addressValue interpreter.AddressValue,
 	runtimeInterface Interface,
-<<<<<<< HEAD
-) func(*interpreter.Interpreter) interpreter.UInt64Value {
-=======
 	storage *Storage,
 ) func(inter *interpreter.Interpreter) interpreter.UInt64Value {
->>>>>>> 07c27c2d
 
 	// Converted addresses can be cached and don't have to be recomputed on each function invocation
 	address := addressValue.ToAddress()
 
 	return func(inter *interpreter.Interpreter) interpreter.UInt64Value {
-<<<<<<< HEAD
+
+		var err error
+
+		// NOTE: flush the cached values, so the host environment
+		// can properly calculate the amount of storage available for the account
+		const commitContractUpdates = false
+		err = storage.Commit(inter, commitContractUpdates)
+		if err != nil {
+			panic(err)
+		}
+
 		return interpreter.NewUInt64Value(
 			inter,
 			func() uint64 {
 				var capacity uint64
-				var err error
 				wrapPanic(func() {
 					capacity, err = runtimeInterface.GetStorageCapacity(address)
 				})
@@ -1932,25 +1931,7 @@
 				return capacity
 			},
 		)
-=======
-		var err error
-
-		// NOTE: flush the cached values, so the host environment
-		// can properly calculate the amount of storage available for the account
-		const commitContractUpdates = false
-		err = storage.Commit(inter, commitContractUpdates)
-		if err != nil {
-			panic(err)
-		}
-		var capacity uint64
-		wrapPanic(func() {
-			capacity, err = runtimeInterface.GetStorageCapacity(address)
-		})
-		if err != nil {
-			panic(err)
-		}
-		return interpreter.UInt64Value(capacity)
->>>>>>> 07c27c2d
+
 	}
 }
 
@@ -2096,13 +2077,9 @@
 				StorageDomainContract,
 				false,
 			)
-<<<<<<< HEAD
-			storedValue = storageMap.ReadValue(inter, location.Name)
-=======
 			if storageMap != nil {
-				storedValue = storageMap.ReadValue(location.Name)
-			}
->>>>>>> 07c27c2d
+				storedValue = storageMap.ReadValue(inter, location.Name)
+			}
 		}
 
 		if storedValue == nil {

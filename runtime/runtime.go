--- conflicted
+++ resolved
@@ -107,7 +107,6 @@
 	//
 	ReadLinked(address common.Address, path cadence.Path, context Context) (cadence.Value, error)
 
-<<<<<<< HEAD
 	// Storage returns the storage system and an interpreter which can be used for
 	// accessing values in storage.
 	//
@@ -116,11 +115,10 @@
 	// such as executing a program.
 	//
 	Storage(context Context) (*Storage, *interpreter.Interpreter, error)
-=======
+
 	// SetDebugger configures interpreters with the given debugger.
 	//
 	SetDebugger(debugger *interpreter.Debugger)
->>>>>>> 16c50385
 }
 
 var typeDeclarations = append(
